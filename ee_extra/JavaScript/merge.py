--- conflicted
+++ resolved
@@ -194,7 +194,6 @@
     exports = dict()
 
     exec(module, exports)
-<<<<<<< HEAD
 
     class BoxDict(Box):
         def __repr__(self):
@@ -203,8 +202,6 @@
             for key in keys:
                 toShow[key] = type(self[key])
             return str(toShow)
-=======
->>>>>>> 0113d062
 
     return BoxDict(exports["exports"], frozen_box=True)
 
